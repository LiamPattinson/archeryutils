--- conflicted
+++ resolved
@@ -8,12 +8,6 @@
 # Summary       : definition of classes to define rounds for archery applications
 #
 
-<<<<<<< HEAD
-import json
-from pathlib import Path
-import warnings
-=======
->>>>>>> 88632ca9
 import numpy as np
 
 from archeryutils.targets import Target
@@ -216,187 +210,4 @@
 
         if unit:
             return (max_dist, d_unit)
-<<<<<<< HEAD
-        return max_dist
-
-
-def read_json_to_round_dict(json_filelist):
-    """
-    Subroutine to return round information read in from a json file as a dictionary of
-    rounds
-
-    Parameters
-    ----------
-    json_filelist : list of str
-        filenames of json round files in ./round_data_files/
-
-    Returns
-    -------
-    round_dict : dict of str : Round
-
-    References
-    ----------
-    """
-    if not isinstance(json_filelist, list):
-        json_filelist = [json_filelist]
-
-    round_data_files = Path(__file__).parent.joinpath("round_data_files")
-
-    round_dict = {}
-
-    for json_file in json_filelist:
-        json_filepath = round_data_files.joinpath(json_file)
-        with open(json_filepath) as json_round_file:
-            data = json.load(json_round_file)
-
-        for round_i in data:
-
-            # Assign location
-            if "location" not in round_i:
-                warnings.warn(
-                    f"No location provided for round {round_i['name']}. "
-                    "Defaulting to None."
-                )
-                round_i["location"] = None
-                round_i["indoor"] = False
-            elif round_i["location"] in [
-                "i",
-                "I",
-                "indoors",
-                "indoor",
-                "in",
-                "inside",
-                "Indoors",
-                "Indoor",
-                "In",
-                "Inside",
-            ]:
-                round_i["indoor"] = True
-                round_i["location"] = "indoor"
-            elif round_i["location"] in [
-                "o",
-                "O",
-                "outdoors",
-                "outdoor",
-                "out",
-                "outside",
-                "Outdoors",
-                "Outdoor",
-                "Out",
-                "Outside",
-            ]:
-                round_i["indoor"] = False
-                round_i["location"] = "outdoor"
-            elif round_i["location"] in [
-                "f",
-                "F",
-                "field",
-                "Field",
-                "woods",
-                "Woods",
-            ]:
-                round_i["indoor"] = False
-                round_i["location"] = "field"
-            else:
-                warnings.warn(
-                    f"Location not recognised for round {round_i['name']}. "
-                    "Defaulting to None"
-                )
-                round_i["indoor"] = False
-                round_i["location"] = None
-
-            # Assign governing body
-            if "body" not in round_i:
-                warnings.warn(
-                    f"No body provided for round {round_i['name']}. "
-                    "Defaulting to 'custom'."
-                )
-                round_i["body"] = "custom"
-                # TODO: Could do sanitisation here e.g. AGB vs agb etc or trust user...
-
-            # Assign round family
-            if "family" not in round_i:
-                warnings.warn(
-                    f"No family provided for round {round_i['name']}. "
-                    "Defaulting to ''."
-                )
-                round_i["family"] = ""
-
-            # Assign passes
-            passes = []
-            for pass_i in round_i["passes"]:
-                passes.append(
-                    Pass(
-                        pass_i["n_arrows"],
-                        pass_i["diameter"] / 100,
-                        pass_i["scoring"],
-                        pass_i["distance"],
-                        dist_unit=pass_i["dist_unit"],
-                        indoor=round_i["indoor"],
-                    )
-                )
-
-            round_dict[round_i["codename"]] = Round(
-                round_i["name"],
-                passes,
-                location=round_i["location"],
-                body=round_i["body"],
-                family=round_i["family"],
-            )
-
-    return round_dict
-
-
-class DotDict(dict):
-    """
-    A subclass of dict to provide dot notation access to a dictionary
-
-    Attributes
-    ----------
-
-    Methods
-    -------
-
-    References
-    -------
-    https://goodcode.io/articles/python-dict-object/
-    """
-
-    def __getattr__(self, name):
-        if name in self:
-            return self[name]
-        raise AttributeError(self._attribute_err_msg(name))
-
-    def __setattr__(self, name, value):
-        self[name] = value
-
-    def __delattr__(self, name):
-        if name in self:
-            del self[name]
-        else:
-            raise AttributeError(self._attribute_err_msg(name))
-
-    def _attribute_err_msg(self, name: str) -> str:
-        quoted = [f"'{key}'" for key in self]
-        return f"No such attribute: '{name}'. Please select from {', '.join(quoted)}."
-
-
-# Generate a set of default rounds that come with this module, accessible as a DotDict:
-
-
-def _make_rounds_dict(json_name: str) -> DotDict:
-    return DotDict(read_json_to_round_dict(json_name))
-
-
-AGB_outdoor_imperial = _make_rounds_dict("AGB_outdoor_imperial.json")
-AGB_outdoor_metric = _make_rounds_dict("AGB_outdoor_metric.json")
-AGB_indoor = _make_rounds_dict("AGB_indoor.json")
-WA_outdoor = _make_rounds_dict("WA_outdoor.json")
-WA_indoor = _make_rounds_dict("WA_indoor.json")
-custom = _make_rounds_dict("Custom.json")
-
-del _make_rounds_dict
-=======
-        else:
-            return max_dist
->>>>>>> 88632ca9
+        return max_dist